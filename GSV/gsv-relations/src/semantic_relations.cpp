#include "semantic_relations.hpp"

#include <algorithm>
#include <format>
#include <functional>
#include <ranges>
#include <stdexcept>
#include <variant>
#include <vector>

#include <QMLExpression/formatter.hpp>

#include "evaluator.hpp"
#include "imodel.hpp"
#include "information_state.hpp"
#include "possibility.hpp"

#include "gsv-utils/error_reporting.hpp"

namespace iif_sadaf::talk::GSV {

/**
 * @brief Determines whether an expression is consistent with a given information state, relative to a base model.
 * 
 * This function evaluates the given expression against the provided information state and model.
 * If the evaluation succeeds and results in a non-empty information state, the expression is 
 * considered consistent.
 * 
 * @param expr The expression to evaluate.
 * @param state The initial information state.
 * @param model The model used for evaluation.
 * @return std::expected<bool, std::string> `true` if the expression is consistent (i.e., 
 *         it does not result in an empty state), `false` otherwise. Returns an error message 
 *         if evaluation fails.
 * 
 * @details
 * - If evaluation produces an empty information state, the expression is considered inconsistent.
 * - If an error occurs during evaluation, the error message is returned instead.
 */
std::expected<bool, std::string> consistent(const QMLExpression::Expression& expr, const InformationState& state, const IModel& model, GSVLogger* logger, bool log_details)
{
<<<<<<< HEAD
	const std::string formula = std::visit(QMLExpression::Formatter(), QMLExpression::Expression(expr));

	logger = normalize(logger);
	GSVLogger* detail_logger = log_details ? logger : nullptr;
	logger->log(std::format("Current state is:\n{}", str(state, false)));

	const auto hypothetical_update = evaluate(expr, state, model, detail_logger);

	if (!hypothetical_update.has_value()) {
		const std::string error_message = explain_failure(formula, hypothetical_update.error());
		logger->log(std::format("Evaluation failed with the following error:\n{}", error_message));
		return std::unexpected(error_message);
	}
	
	const std::string result_string = hypothetical_update.value().empty() ? "False" : "True";
	logger->log(std::format("Evaluation result: {}", result_string));
	return !hypothetical_update.value().empty();
=======
    const std::string formula = std::visit(QMLExpression::Formatter(), QMLExpression::Expression(expr));

    logger = normalize(logger);
    logger->log(std::format("Evaluating formula '{}' for consistency with current information state", formula));
    logger->log(std::format("Current state is:\n{}", str(state, false)));

    const auto hypothetical_update = evaluate(expr, state, model);

    if (!hypothetical_update.has_value()) {
        const std::string error_message = explain_failure(formula, hypothetical_update.error());
        logger->log(std::format("Evaluation failed with the following error:\n{}", error_message));
        return std::unexpected(error_message);
    }
    
    const std::string result_string = hypothetical_update.value().empty() ? "False" : "True";
    logger->log(std::format("Evaluation result: {}", result_string));
    return !hypothetical_update.value().empty();
>>>>>>> e78b321a
}

/**
 * @brief Checks whether an information state allows a given expression.
 *
 * This function determines if the given expression is consistent with the provided
 * information state and model. It simply delegates to `consistent()`, meaning an expression
 * is "allowed" if it does not result in an empty information state.
 *
 * @param state The initial information state.
 * @param expr The expression to evaluate.
 * @param model The model used for evaluation.
 * @return std::expected<bool, std::string> `true` if the expression is consistent with the state,
 *         `false` otherwise. Returns an error message if evaluation fails.
 */
std::expected<bool, std::string> allows(const InformationState& state, const QMLExpression::Expression& expr, const IModel& model, GSVLogger* logger, bool log_details)
{
<<<<<<< HEAD
	logger = normalize(logger);
	return consistent(expr, state, model, logger, log_details);
=======
    logger = normalize(logger);
    return consistent(expr, state, model, logger);
>>>>>>> e78b321a
}

/**
 * @brief Determines whether an information state supports a given expression.
 *
 * This function checks if the evaluated update of the given expression
 * subsists in the original information state. An expression is "supported"
 * if its evaluation does not introduce information that is absent from the state.
 *
 * @param state The initial information state.
 * @param expr The expression to evaluate.
 * @param model The model used for evaluation.
 * @return std::expected<bool, std::string> `true` if the evaluated update subsists
 *         in the initial state, `false` otherwise. Returns an error message if evaluation fails.
 */
std::expected<bool, std::string> supports(const InformationState& state, const QMLExpression::Expression& expr, const IModel& model, GSVLogger* logger, bool log_details)
{
<<<<<<< HEAD
	const std::string formula = std::visit(QMLExpression::Formatter(), QMLExpression::Expression(expr));

	logger = normalize(logger);
	GSVLogger* detail_logger = log_details ? logger : nullptr;
	logger->log(std::format("Current state is:\n{}", str(state, false)));

	const auto hypothetical_update = evaluate(expr, state, model, detail_logger);
	
	if (!hypothetical_update.has_value()) {
		const std::string error_message = explain_failure(formula, hypothetical_update.error());
		logger->log(std::format("Evaluation failed with the following error:\n{}", error_message));
		return std::unexpected(error_message);
	}
	
	const bool evaluation_result = subsistsIn(state, hypothetical_update.value());
	const std::string result_string = evaluation_result ? "True" : "False";
	logger->log(std::format("Evaluation result: {}", result_string));
	return evaluation_result;
=======
    const std::string formula = std::visit(QMLExpression::Formatter(), QMLExpression::Expression(expr));

    logger = normalize(logger);
    logger->log(std::format("Evaluating formula '{}' for support by current information state", formula));
    logger->log(std::format("Current state is:\n{}", str(state, false)));

    const auto hypothetical_update = evaluate(expr, state, model);
    
    if (!hypothetical_update.has_value()) {
        const std::string error_message = explain_failure(formula, hypothetical_update.error());
        logger->log(std::format("Evaluation failed with the following error:\n{}", error_message));
        return std::unexpected(error_message);
    }
    
    const bool evaluation_result = subsistsIn(state, hypothetical_update.value());
    const std::string result_string = evaluation_result ? "True" : "False";
    logger->log(std::format("Evaluation result: {}", result_string));
    return evaluation_result;
>>>>>>> e78b321a
}

/**
 * @brief Checks if an expression is supported by a given information state.
 *
 * This function is equivalent to `supports(state, expr, model)`, verifying
 * whether the evaluation of the expression does not introduce information
 * absent from the given information state.
 *
 * @param expr The expression to evaluate.
 * @param state The initial information state.
 * @param model The model used for evaluation.
 * @return std::expected<bool, std::string> `true` if the expression is supported
 *         by the state, `false` otherwise. Returns an error message if evaluation fails.
 */
std::expected<bool, std::string> isSupportedBy(const QMLExpression::Expression& expr, const InformationState& state, const IModel& model, GSVLogger* logger, bool log_details)
{
    logger = normalize(logger);

<<<<<<< HEAD
	return supports(state, expr, model, logger, log_details);
=======
    return supports(state, expr, model, logger);
>>>>>>> e78b321a
}

namespace {

std::vector<InformationState> generateSubStates(int n, int k) {
    std::vector<InformationState> result;

    if (k == 0) {
        result.push_back(InformationState());
        return result;
    }

    if (k > n + 1) {
        return result;
    }

    int estimate = 1;
    for (int i = 1; i <= k; i++) {
        estimate = estimate * (n + 2 - i) / i;
    }
    result.reserve(estimate);

    std::function<void(int, InformationState&)> backtrack =
        [&](int start, InformationState& current) {
            if (current.size() == k) {
                result.push_back(current);
                return;
            }

            ReferentSystem r;

            for (int i = start; i <= n; ++i) {
                Possibility p(std::make_shared<ReferentSystem>(r), i);
                current.insert(p);

                backtrack(i + 1, current);

                current.erase(p);
            }
        };

    InformationState current;
    backtrack(0, current);

    return result;
}

} // ANONYMOUS NAMESPACE

/**
 * @brief Determines whether an expression is consistent within a given model.
 *
 * This function checks if there exists at least one information state definable in terms of
 * the base model where the given expression does not lead to an empty update.
 * It iterates over different possible information states and ensures that
 * at least one state allows a non-empty update of the expression.
 *
 * @param expr The expression to check for consistency.
 * @param model The model against which the expression is evaluated.
 * @return std::expected<bool, std::string> `true` if the expression is
 *         consistent in at least one information state, `false` otherwise.
 *         Returns an error message if evaluation fails.
 */
std::expected<bool, std::string> consistent(const QMLExpression::Expression& expr, const IModel& model, GSVLogger* logger, bool log_details)
{
<<<<<<< HEAD
	logger = normalize(logger);
	GSVLogger* detail_logger = log_details ? logger : nullptr;

	for (const int i : std::views::iota(0, model.worldCardinality())) {
		std::vector<InformationState> states = generateSubStates(model.worldCardinality() - 1, i);
		const auto is_consistent = [&](const InformationState& state) -> bool {
			const auto result = consistent(expr, state, model, detail_logger, log_details); 
			if (!result.has_value()) {
				throw std::runtime_error(result.error());
			}
			const bool result_value = result.value();
			if (!result_value) {
				logger->log(std::format("Formula is inconsistent with the following information state:\n{}", str(state, false)));
			}
			return result_value;
		};
		try {
			if (!std::ranges::any_of(states, is_consistent)) {
				logger->log("Evaluation result: False");
				return false;
			}
		}
		catch (const std::runtime_error& e) {
			const std::string error_message = e.what();
			logger->log(std::format("Evaluation failed with the following error:\n{}", error_message));
			return std::unexpected(error_message);
		}
	}
	logger->log("Evaluation result: True");
	return true;
=======
    const std::string formula = std::visit(QMLExpression::Formatter(), QMLExpression::Expression(expr));

    logger = normalize(logger);
    logger->log(std::format("Evaluating formula '{}' for consistency", formula));

    for (const int i : std::views::iota(0, model.worldCardinality())) {
        std::vector<InformationState> states = generateSubStates(model.worldCardinality() - 1, i);
        const auto is_consistent = [&](const InformationState& state) -> bool {
            const auto result = consistent(expr, state, model); 
            if (!result.has_value()) {
                throw std::runtime_error(result.error());
            }
            const bool result_value = result.value();
            if (!result_value) {
                logger->log(std::format("Formula is inconsistent with the following information state:\n{}", str(state, false)));
            }
            return result_value;
        };
        try {
            if (!std::ranges::any_of(states, is_consistent)) {
                logger->log("Evaluation result: False");
                return false;
            }
        }
        catch (const std::runtime_error& e) {
            const std::string error_message = e.what();
            logger->log(std::format("Evaluation failed with the following error:\n{}", error_message));
            return std::unexpected(error_message);
        }
    }
    logger->log("Evaluation result: True");
    return true;
>>>>>>> e78b321a
}

/**
 * @brief Determines whether an expression is coherent within a given model.
 *
 * This function checks if there exists at least one non-empty information state definable with respect to the base model
 * that supports the given expression. It iterates over different possible
 * information states and ensures that at least one state both (1) is not empty
 * and (2) supports the expression.
 *
 * @param expr The expression to check for coherence.
 * @param model The model against which the expression is evaluated.
 * @return std::expected<bool, std::string> `true` if the expression is coherent
 *         in at least one information state, `false` otherwise.
 *         Returns an error message if evaluation fails.
 */
std::expected<bool, std::string> coherent(const QMLExpression::Expression& expr, const IModel& model, GSVLogger* logger, bool log_details)
{
<<<<<<< HEAD
	logger = normalize(logger);
	GSVLogger* detail_logger = log_details ? logger : nullptr;
	
	for (const int i : std::views::iota(0, model.worldCardinality())) {
		std::vector<InformationState> states = generateSubStates(model.worldCardinality() - 1, i);
		const auto is_not_empty_or_supports_expression = [&](const InformationState& state) -> bool {
			const auto result = supports(state, expr, model, detail_logger, log_details);
			if (!result.has_value()) {
				throw std::runtime_error(result.error());
			}
			const bool is_coherent= !state.empty() && result.value();
			if (!is_coherent) {
				logger->log(std::format("Formula is incoherent due to the following information state:\n{}", str(state, false)));
			}
			return is_coherent; 
		};
		try {
			if (!std::ranges::any_of(states, is_not_empty_or_supports_expression)) {
				logger->log("Evaluation result: False");
				return false;
			}
		}
		catch (const std::runtime_error& e) {
			const std::string error_message = e.what();
			logger->log(std::format("Evaluation failed with the following error:\n{}", error_message));
			return std::unexpected(error_message);
		}
	}
	logger->log("Evaluation result: True");
	return true;
=======
    const std::string formula = std::visit(QMLExpression::Formatter(), QMLExpression::Expression(expr));

    logger = normalize(logger);
    logger->log(std::format("Evaluating formula '{}' for coherence", formula));

    for (const int i : std::views::iota(0, model.worldCardinality())) {
        std::vector<InformationState> states = generateSubStates(model.worldCardinality() - 1, i);
        const auto is_not_empty_or_supports_expression = [&](const InformationState& state) -> bool {
            const auto result = supports(state, expr, model);
            if (!result.has_value()) {
                throw std::runtime_error(result.error());
            }
            const bool is_coherent= !state.empty() && result.value();
            if (!is_coherent) {
                logger->log(std::format("Formula is incoherent due to the following information state:\n{}", str(state, false)));
            }
            return is_coherent; 
        };
        try {
            if (!std::ranges::any_of(states, is_not_empty_or_supports_expression)) {
                logger->log("Evaluation result: False");
                return false;
            }
        }
        catch (const std::runtime_error& e) {
            const std::string error_message = e.what();
            logger->log(std::format("Evaluation failed with the following error:\n{}", error_message));
            return std::unexpected(error_message);
        }
    }
    logger->log("Evaluation result: True");
    return true;
>>>>>>> e78b321a
}

/**
 * @brief An implementation of GSV's logical consequence relation.
 *
 * This function is an alias for `entails_G()`.
 *
 * @param premises A vector of expressions representing the premises.
 * @param conclusion The expression representing the conclusion.
 * @param model The model against which entailment is evaluated.
 * @return std::expected<bool, std::string> `true` if the conclusion is supported
 *         in all states updated by the premises, `false` otherwise.
 *         Returns an error message if evaluation fails.
 */
std::expected<bool, std::string> entails(const std::vector<QMLExpression::Expression>& premises, const QMLExpression::Expression& conclusion, const IModel& model, GSVLogger* logger, bool log_details)
{
    logger = normalize(logger);

<<<<<<< HEAD
	return entails_G(premises, conclusion, model, logger, log_details);
}

namespace {
	std::expected<void, std::string> sequentiallyUpdate(InformationState& state, const std::vector<QMLExpression::Expression>& expressions, const IModel& model, GSVLogger* logger = nullptr)
	{
		logger = normalize(logger);

		for (const QMLExpression::Expression& expr : expressions) {
			const auto update = evaluate(expr, state, model, logger);
			if (!update.has_value()) {
				return std::unexpected(explain_failure(std::visit(QMLExpression::Formatter(), QMLExpression::Expression(expr)), update.error()));
			}
			state = update.value();
		}
		return {};
	}
=======
    return entails_G(premises, conclusion, model, logger);
}

namespace {
    std::expected<void, std::string> sequentiallyUpdate(InformationState& state, const std::vector<QMLExpression::Expression>& expressions, const IModel& model)
    {
        for (const QMLExpression::Expression& expr : expressions) {
            const auto update = evaluate(expr, state, model);
            if (!update.has_value()) {
                return std::unexpected(explain_failure(std::visit(QMLExpression::Formatter(), QMLExpression::Expression(expr)), update.error()));
            }
            state = update.value();
        }
        return {};
    }
>>>>>>> e78b321a
}

/**
 * @brief An implementation of Veltmann's Update Semantics' logical consequence relation at the ignorant state.
 *
 * This function determines whether the state that results from sequentially updating the
 * ignorant state with the premises supports the conclusion (provided the update with the
 * conclusion is defined).
 *  
 * The 0 subscript encodes the fact that the entailment relation is evaluated relative
 * to the ignorant state only.
 *
 * @param premises A vector of expressions representing the premises.
 * @param conclusion The expression representing the conclusion.
 * @param model The model against which entailment is evaluated.
 * @return std::expected<bool, std::string> `true` if the conclusion is supported
 *         in all states updated by the premises, `false` otherwise.
 *         Returns an error message if evaluation fails.
 */
std::expected<bool, std::string> entails_0(const std::vector<QMLExpression::Expression>& premises, const QMLExpression::Expression& conclusion, const IModel& model, GSVLogger* logger, bool log_details)
{
<<<<<<< HEAD
	logger = normalize(logger);
	GSVLogger* detail_logger = log_details ? logger : nullptr;

	InformationState ignorant_state = create(model);

	// update input state with premises
	const auto sequential_update = sequentiallyUpdate(ignorant_state, premises, model, detail_logger);
	if (!sequential_update.has_value()) {
		const std::string error_message = sequential_update.error();
		logger->log(std::format("Evaluation failed with the following error:\n{}", error_message));
		return std::unexpected(error_message);
	}

	// check if update with conclusion exists
	const auto conclusion_update = evaluate(conclusion, ignorant_state, model, detail_logger);
	if (!conclusion_update.has_value()) {
		const std::string error_message = conclusion_update.error();
		logger->log(std::format("Evaluation failed with the following error:\n{}", error_message));
		return std::unexpected(error_message);
	}

	// update exists, check for support
	const auto does_support = supports(ignorant_state, conclusion, model, detail_logger, log_details);
	if (!does_support.has_value()) {
		const std::string error_message = does_support.error();
		logger->log(std::format("Evaluation failed with the following error:\n{}", error_message));
		return std::unexpected(error_message);
	}

	const bool entailment_holds = does_support.value();
	const std::string result_string = entailment_holds ? "True" : "False";
	logger->log(std::format("Evaluation result: {}", result_string));
	return entailment_holds;
=======
    const std::string formula = std::visit(QMLExpression::Formatter(), QMLExpression::Expression(conclusion));
    std::string premise_formulas;

    if (!premises.empty()) {
        for (const auto& premise : premises) {
            premise_formulas += std::visit(QMLExpression::Formatter(), QMLExpression::Expression(premise)) + ", ";
        }
        premise_formulas.resize(premise_formulas.size() - 2);
    }

    logger = normalize(logger);
    logger->log(std::format("Evaluating entailment relative to the ignorant state\n- Premises: {}\n- Conclusion: {}", premise_formulas, formula));

    InformationState ignorant_state = create(model);

    // update input state with premises
    const auto sequential_update = sequentiallyUpdate(ignorant_state, premises, model);
    if (!sequential_update.has_value()) {
        const std::string error_message = sequential_update.error();
        logger->log(std::format("Evaluation failed with the following error:\n{}", error_message));
        return std::unexpected(error_message);
    }

    // check if update with conclusion exists
    const auto conclusion_update = evaluate(conclusion, ignorant_state, model);
    if (!conclusion_update.has_value()) {
        const std::string error_message = conclusion_update.error();
        logger->log(std::format("Evaluation failed with the following error:\n{}", error_message));
        return std::unexpected(error_message);
    }

    // update exists, check for support
    const auto does_support = supports(ignorant_state, conclusion, model);
    if (!does_support.has_value()) {
        const std::string error_message = does_support.error();
        logger->log(std::format("Evaluation failed with the following error:\n{}", error_message));
        return std::unexpected(error_message);
    }

    const bool entailment_holds = does_support.value();
    const std::string result_string = entailment_holds ? "True" : "False";
    logger->log(std::format("Evaluation result: {}", result_string));
    return entailment_holds;
>>>>>>> e78b321a
}

/**
 * @brief An implementation of Veltmann's Update Semantics' logical consequence relation at every state.
 *
 * This function iterates through all possible information states definable relative to
 * the base model, and determines whether, for each of them, the state that results from
 * sequentially updating that state with the premises supports the conclusion
 * (provided the update with the conclusion is defined). It this holds, the entailment
 * relation holds. Otherwise, it fails to hold.
 *
 * The G subscript (for general) encodes the fact that the entailment relation is evaluated
 * relative to every possible information state.
 * 
 * @param premises A vector of expressions representing the premises.
 * @param conclusion The expression representing the conclusion.
 * @param model The model against which entailment is evaluated.
 * @return std::expected<bool, std::string> `true` if the conclusion is supported
 *         in all states updated by the premises, `false` otherwise.
 *         Returns an error message if evaluation fails.
 */
std::expected<bool, std::string> entails_G(const std::vector<QMLExpression::Expression>& premises, const QMLExpression::Expression& conclusion, const IModel& model, GSVLogger* logger, bool log_details)
{
<<<<<<< HEAD
	logger = normalize(logger);
	GSVLogger* detail_logger = log_details ? logger : nullptr;
	
	for (const int i : std::views::iota(0, model.worldCardinality())) {
		std::vector<InformationState> states = generateSubStates(model.worldCardinality() - 1, i);
		for (InformationState& input_state : states) {
			// update input state with premises
			const auto sequential_update = sequentiallyUpdate(input_state, premises, model, detail_logger);
			if (!sequential_update.has_value()) {
				const std::string error_message = sequential_update.error();
				logger->log(std::format("Evaluation failed with the following error:\n{}", error_message));
				return std::unexpected(error_message);
			}

			// check if update with conclusion exists
			const auto conclusion_update = evaluate(conclusion, input_state, model, detail_logger);
			if (!conclusion_update.has_value()) {
				const std::string error_message = conclusion_update.error();
				logger->log(std::format("Evaluation failed with the following error:\n{}", error_message));
				return std::unexpected(error_message);
			}

			// update exists, check for support
			const auto does_support = supports(input_state, conclusion, model, detail_logger, log_details);
			if (!does_support.has_value()) {
				const std::string error_message = does_support.error();
				logger->log(std::format("Evaluation failed with the following error:\n{}", error_message));
				return std::unexpected(error_message);
			}
			if (!does_support.value()) {
				logger->log(std::format("The following information state provides a counterexample to the argument:\n\n{}\n", str(input_state, false)));
				logger->log("Evaluation result: False");
				return false;
			}
		}
	}
	logger->log("Evaluation result: True");
	return true;
=======
    const std::string formula = std::visit(QMLExpression::Formatter(), QMLExpression::Expression(conclusion));
    std::string premise_formulas;

    if (!premises.empty()) {
        for (const auto& premise : premises) {
            premise_formulas += std::visit(QMLExpression::Formatter(), QMLExpression::Expression(premise)) + ", ";
        }
        premise_formulas.resize(premise_formulas.size() - 2);
    }

    logger = normalize(logger);
    logger->log(std::format("Evaluating entailment relative to every state\n- Premises: {}\n- Conclusion: {}", premise_formulas, formula));

    for (const int i : std::views::iota(0, model.worldCardinality())) {
        std::vector<InformationState> states = generateSubStates(model.worldCardinality() - 1, i);
        for (InformationState& input_state : states) {
            // update input state with premises
            const auto sequential_update = sequentiallyUpdate(input_state, premises, model);
            if (!sequential_update.has_value()) {
                const std::string error_message = sequential_update.error();
                logger->log(std::format("Evaluation failed with the following error:\n{}", error_message));
                return std::unexpected(error_message);
            }

            // check if update with conclusion exists
            const auto conclusion_update = evaluate(conclusion, input_state, model);
            if (!conclusion_update.has_value()) {
                const std::string error_message = conclusion_update.error();
                logger->log(std::format("Evaluation failed with the following error:\n{}", error_message));
                return std::unexpected(error_message);
            }

            // update exists, check for support
            const auto does_support = supports(input_state, conclusion, model);
            if (!does_support.has_value()) {
                const std::string error_message = does_support.error();
                logger->log(std::format("Evaluation failed with the following error:\n{}", error_message));
                return std::unexpected(error_message);
            }
            if (!does_support.value()) {
                logger->log(std::format("The following information state provides a counterexample to the argument:\n{}", str(input_state, false)));
                logger->log("Evaluation result: False");
                return false;
            }
        }
    }
    logger->log("Evaluation result: True");
    return true;
>>>>>>> e78b321a
}

/**
 * @brief An implementation of Veltmann's Update Semantics' entailment-as-support logical consequence relation.
 *
 * This function iterates through all possible information states definable relative to
 * the base model, and determines whether they either fail to satisfy some of the premises,
 * or they satisfy the conclusion. If this holds, the entailment relation holds. Otherwise,
 * it fails to hold.
 * 
 * The C subscript (for classical) encodes the fact that the entailment relation is the
 * one that resembles the most the classical notion of entailment, in which the premises
 * have no dynamic effect on the context at which the conclusion is evaluated.
 *
 * @param premises A vector of expressions representing the premises.
 * @param conclusion The expression representing the conclusion.
 * @param model The model against which entailment is evaluated.
 * @return std::expected<bool, std::string> `true` if the conclusion is supported
 *         in all states that support the premises, `false` otherwise.
 *         Returns an error message if evaluation fails.
 */
std::expected<bool, std::string> entails_C(const std::vector<QMLExpression::Expression>& premises, const QMLExpression::Expression& conclusion, const IModel& model, GSVLogger* logger, bool log_details)
{
<<<<<<< HEAD
	logger = normalize(logger);
	GSVLogger* detail_logger = log_details ? logger : nullptr;
	
	for (const int i : std::views::iota(0, model.worldCardinality())) {
		std::vector<InformationState> states = generateSubStates(model.worldCardinality() - 1, i);
		for (InformationState& input_state : states) {
			//go through every premise and check for support
			bool supports_every_premise = true;

			for (const auto& premise : premises) {
				const auto supports_premise = supports(input_state, premise, model, detail_logger, log_details);
				if (!supports_premise.has_value()) {
					const std::string error_message = supports_premise.error();
					logger->log(std::format("Evaluation failed with the following error:\n{}", error_message));
					return std::unexpected(error_message);
				}
				if (!supports_premise.value()) {
					supports_every_premise = false;
					break;
				}
			}

			// if state does not support every permise, not a counterexample (continue to next iteration)
			if (!supports_every_premise) {
				continue;
			}

			// check whether state supports conclusion
			const auto result = supports(input_state, conclusion, model, detail_logger, log_details);
			if (!result.has_value()) {
				const std::string error_message = result.error();
				logger->log(std::format("Evaluation failed with the following error:\n{}", error_message));
				return std::unexpected(error_message);
			}

			// if it does, go to next iteration (not a counterexample)
			if (result.value()) {
				continue;
			}

			// if it does not, return false
			logger->log(std::format("The following information state provides a counterexample to the argument:\n\n{}\n", str(input_state, false)));
			logger->log("Evaluation result: False");
			return false;
		}
	}
	// if we get here, no state is a counterexample, return true
	logger->log("Evaluation result: True");
	return true;
=======
    const std::string formula = std::visit(QMLExpression::Formatter(), QMLExpression::Expression(conclusion));
    std::string premise_formulas;

    if (!premises.empty()) {
        for (const auto& premise : premises) {
            premise_formulas += std::visit(QMLExpression::Formatter(), QMLExpression::Expression(premise)) + ", ";
        }
        premise_formulas.resize(premise_formulas.size() - 2);
    }

    logger = normalize(logger);
    logger->log(std::format("Evaluating entailment as support relative to every state\n- Premises: {}\n- Conclusion: {}", premise_formulas, formula));

    for (const int i : std::views::iota(0, model.worldCardinality())) {
        std::vector<InformationState> states = generateSubStates(model.worldCardinality() - 1, i);
        for (InformationState& input_state : states) {
            //go through every premise and check for support
            bool supports_every_premise = true;

            for (const auto& premise : premises) {
                const auto supports_premise = supports(input_state, premise, model);
                if (!supports_premise.has_value()) {
                    const std::string error_message = supports_premise.error();
                    logger->log(std::format("Evaluation failed with the following error:\n{}", error_message));
                    return std::unexpected(error_message);
                }
                if (!supports_premise.value()) {
                    supports_every_premise = false;
                    break;
                }
            }

            // if state does not support every permise, not a counterexample (continue to next iteration)
            if (!supports_every_premise) {
                continue;
            }

            // check whether state supports conclusion
            const auto result = supports(input_state, conclusion, model);
            if (!result.has_value()) {
                const std::string error_message = result.error();
                logger->log(std::format("Evaluation failed with the following error:\n{}", error_message));
                return std::unexpected(error_message);
            }

            // if it does, go to next iteration (not a counterexample)
            if (result.value()) {
                continue;
            }

            // if it does not, return false
            logger->log(std::format("The following information state provides a counterexample to the argument:\n{}", str(input_state, false)));
            logger->log("Evaluation result: False");
            return false;
        }
    }
    // if we get here, no state is a counterexample, return true
    logger->log("Evaluation result: True");
    return true;
>>>>>>> e78b321a
}

namespace {

std::expected<bool, std::string> similar(const Possibility& p1, const Possibility& p2)
{
    const auto have_same_denotation = [&](std::string_view variable) -> bool {
        const auto denotation_at_p1 = variableDenotation(variable, p1);
        const auto denotation_at_p2 = variableDenotation(variable, p2);
        if (!denotation_at_p1.has_value()) {
            throw std::out_of_range(denotation_at_p1.error());
        }
        if (!denotation_at_p2.has_value()) {
            throw std::out_of_range(denotation_at_p2.error());
        }
        return denotation_at_p1.value() == denotation_at_p2.value();
    };

    try {
        return p1.world == p2.world
            && domain(*p1.referentSystem) == domain(*p2.referentSystem)
            && std::ranges::all_of(domain(*p1.referentSystem), have_same_denotation);
    }
    catch (const std::out_of_range& e) {
        return std::unexpected(e.what());
    }
}

std::expected<bool, std::string> similar(const InformationState& s1, const InformationState& s2)
{
    const auto has_similar_possibility_in_s2 = [&](const Possibility p) -> bool { 
        const auto is_similar_to_p = [&](const Possibility p_dash) -> bool {
            const auto comparison_result = similar(p, p_dash);
            if (!comparison_result.has_value()) {
                throw std::out_of_range(comparison_result.error());
            }
            return comparison_result.value();
        };
        return std::ranges::any_of(s2, is_similar_to_p); 
    };

    const auto has_similar_possibility_in_s1 = [&](const Possibility p) -> bool { 
        const auto is_similar_to_p = [&](const Possibility p_dash) -> bool {
            const auto comparison_result = similar(p, p_dash);
            if (!comparison_result.has_value()) {
                throw std::out_of_range(comparison_result.error());
            }
            return comparison_result.value();
        };
        return std::ranges::any_of(s1, is_similar_to_p);
    };

    try {
        return std::ranges::all_of(s1, has_similar_possibility_in_s2)
            && std::ranges::all_of(s2, has_similar_possibility_in_s1);
    }
    catch (const std::out_of_range& e) {
        return std::unexpected(e.what());
    }
}

} // ANONYMOUS NAMESPACE

/**
 * @brief Determines whether two expressions are logically equivalent, relative to a given model.
 *
 * This function evaluates whether the two expressions always produce similar updates
 * to an information state across all possible subsets of worlds in the model. It
 * iterates through these subsets, applying each expression and comparing their
 * resulting states for similarity.
 *
 * @param expr1 The first expression to compare.
 * @param expr2 The second expression to compare.
 * @param model The model against which equivalence is evaluated.
 * @return std::expected<bool, std::string> `true` if the expressions always produce
 *         similar updates, `false` otherwise. Returns an error message if evaluation fails.
 */
std::expected<bool, std::string> equivalent(const QMLExpression::Expression& expr1, const QMLExpression::Expression& expr2, const IModel& model, GSVLogger* logger, bool log_details)
{
<<<<<<< HEAD
	logger = normalize(logger);
	GSVLogger* detail_logger = log_details ? logger : nullptr;
	
	for (const int i : std::views::iota(0, model.worldCardinality())) {
		std::vector<InformationState> states = generateSubStates(model.worldCardinality() - 1, i);

		const auto dissimilar_updates = [&](const InformationState& state) ->bool { 
			const auto expr1_update = evaluate(expr1, state, model, detail_logger);
			if (!expr1_update.has_value()) {
				throw std::out_of_range(expr1_update.error());
			}
			const auto expr2_update = evaluate(expr2, state, model, detail_logger);
			if (!expr2_update.has_value()) {
				throw std::out_of_range(expr2_update.error());
			}
			const bool comparison_result = !similar(expr1_update.value(), expr2_update.value());
			if (comparison_result) {
				logger->log(std::format("The following information state provides a counterexample to the equivalence:\n{}", str(state, false)));
			}
			return comparison_result;
		};

		try {
			if (std::ranges::any_of(states, dissimilar_updates)) {
				logger->log("Evaluation result: False");
				return false;
			}
		}
		catch (const std::out_of_range& e) {
			const std::string error_message = e.what();
			logger->log(std::format("Evaluation failed with the following error:\n{}", error_message));
			return std::unexpected(error_message);
		}
	}

	logger->log("Evaluation result: True");
	return true;
=======
    const std::string formula1 = std::visit(QMLExpression::Formatter(), QMLExpression::Expression(expr1));
    const std::string formula2 = std::visit(QMLExpression::Formatter(), QMLExpression::Expression(expr2));

    logger = normalize(logger);
    logger->log(std::format("Evaluating equivalence between\n- LHS formula: {}\n- RHS formula: {}", formula1, formula2));

    for (const int i : std::views::iota(0, model.worldCardinality())) {
        std::vector<InformationState> states = generateSubStates(model.worldCardinality() - 1, i);

        const auto dissimilar_updates = [&](const InformationState& state) ->bool { 
            const auto expr1_update = evaluate(expr1, state, model);
            if (!expr1_update.has_value()) {
                throw std::out_of_range(expr1_update.error());
            }
            const auto expr2_update = evaluate(expr2, state, model);
            if (!expr2_update.has_value()) {
                throw std::out_of_range(expr2_update.error());
            }
            const bool comparison_result = !similar(expr1_update.value(), expr2_update.value());
            if (comparison_result) {
                logger->log(std::format("The following information state provides a counterexample to the equivalence:\n{}", str(state, false)));
            }
            return comparison_result;
        };

        try {
            if (std::ranges::any_of(states, dissimilar_updates)) {
                logger->log("Evaluation result: False");
                return false;
            }
        }
        catch (const std::out_of_range& e) {
            const std::string error_message = e.what();
            logger->log(std::format("Evaluation failed with the following error:\n{}", error_message));
            return std::unexpected(error_message);
        }
    }

    logger->log("Evaluation result: True");
    return true;
>>>>>>> e78b321a
}

}<|MERGE_RESOLUTION|>--- conflicted
+++ resolved
@@ -39,32 +39,13 @@
  */
 std::expected<bool, std::string> consistent(const QMLExpression::Expression& expr, const InformationState& state, const IModel& model, GSVLogger* logger, bool log_details)
 {
-<<<<<<< HEAD
-	const std::string formula = std::visit(QMLExpression::Formatter(), QMLExpression::Expression(expr));
+    const std::string formula = std::visit(QMLExpression::Formatter(), QMLExpression::Expression(expr));
 
 	logger = normalize(logger);
 	GSVLogger* detail_logger = log_details ? logger : nullptr;
 	logger->log(std::format("Current state is:\n{}", str(state, false)));
 
 	const auto hypothetical_update = evaluate(expr, state, model, detail_logger);
-
-	if (!hypothetical_update.has_value()) {
-		const std::string error_message = explain_failure(formula, hypothetical_update.error());
-		logger->log(std::format("Evaluation failed with the following error:\n{}", error_message));
-		return std::unexpected(error_message);
-	}
-	
-	const std::string result_string = hypothetical_update.value().empty() ? "False" : "True";
-	logger->log(std::format("Evaluation result: {}", result_string));
-	return !hypothetical_update.value().empty();
-=======
-    const std::string formula = std::visit(QMLExpression::Formatter(), QMLExpression::Expression(expr));
-
-    logger = normalize(logger);
-    logger->log(std::format("Evaluating formula '{}' for consistency with current information state", formula));
-    logger->log(std::format("Current state is:\n{}", str(state, false)));
-
-    const auto hypothetical_update = evaluate(expr, state, model);
 
     if (!hypothetical_update.has_value()) {
         const std::string error_message = explain_failure(formula, hypothetical_update.error());
@@ -75,7 +56,6 @@
     const std::string result_string = hypothetical_update.value().empty() ? "False" : "True";
     logger->log(std::format("Evaluation result: {}", result_string));
     return !hypothetical_update.value().empty();
->>>>>>> e78b321a
 }
 
 /**
@@ -93,13 +73,8 @@
  */
 std::expected<bool, std::string> allows(const InformationState& state, const QMLExpression::Expression& expr, const IModel& model, GSVLogger* logger, bool log_details)
 {
-<<<<<<< HEAD
 	logger = normalize(logger);
 	return consistent(expr, state, model, logger, log_details);
-=======
-    logger = normalize(logger);
-    return consistent(expr, state, model, logger);
->>>>>>> e78b321a
 }
 
 /**
@@ -117,8 +92,7 @@
  */
 std::expected<bool, std::string> supports(const InformationState& state, const QMLExpression::Expression& expr, const IModel& model, GSVLogger* logger, bool log_details)
 {
-<<<<<<< HEAD
-	const std::string formula = std::visit(QMLExpression::Formatter(), QMLExpression::Expression(expr));
+    const std::string formula = std::visit(QMLExpression::Formatter(), QMLExpression::Expression(expr));
 
 	logger = normalize(logger);
 	GSVLogger* detail_logger = log_details ? logger : nullptr;
@@ -136,26 +110,6 @@
 	const std::string result_string = evaluation_result ? "True" : "False";
 	logger->log(std::format("Evaluation result: {}", result_string));
 	return evaluation_result;
-=======
-    const std::string formula = std::visit(QMLExpression::Formatter(), QMLExpression::Expression(expr));
-
-    logger = normalize(logger);
-    logger->log(std::format("Evaluating formula '{}' for support by current information state", formula));
-    logger->log(std::format("Current state is:\n{}", str(state, false)));
-
-    const auto hypothetical_update = evaluate(expr, state, model);
-    
-    if (!hypothetical_update.has_value()) {
-        const std::string error_message = explain_failure(formula, hypothetical_update.error());
-        logger->log(std::format("Evaluation failed with the following error:\n{}", error_message));
-        return std::unexpected(error_message);
-    }
-    
-    const bool evaluation_result = subsistsIn(state, hypothetical_update.value());
-    const std::string result_string = evaluation_result ? "True" : "False";
-    logger->log(std::format("Evaluation result: {}", result_string));
-    return evaluation_result;
->>>>>>> e78b321a
 }
 
 /**
@@ -175,11 +129,7 @@
 {
     logger = normalize(logger);
 
-<<<<<<< HEAD
 	return supports(state, expr, model, logger, log_details);
-=======
-    return supports(state, expr, model, logger);
->>>>>>> e78b321a
 }
 
 namespace {
@@ -245,7 +195,6 @@
  */
 std::expected<bool, std::string> consistent(const QMLExpression::Expression& expr, const IModel& model, GSVLogger* logger, bool log_details)
 {
-<<<<<<< HEAD
 	logger = normalize(logger);
 	GSVLogger* detail_logger = log_details ? logger : nullptr;
 
@@ -276,40 +225,6 @@
 	}
 	logger->log("Evaluation result: True");
 	return true;
-=======
-    const std::string formula = std::visit(QMLExpression::Formatter(), QMLExpression::Expression(expr));
-
-    logger = normalize(logger);
-    logger->log(std::format("Evaluating formula '{}' for consistency", formula));
-
-    for (const int i : std::views::iota(0, model.worldCardinality())) {
-        std::vector<InformationState> states = generateSubStates(model.worldCardinality() - 1, i);
-        const auto is_consistent = [&](const InformationState& state) -> bool {
-            const auto result = consistent(expr, state, model); 
-            if (!result.has_value()) {
-                throw std::runtime_error(result.error());
-            }
-            const bool result_value = result.value();
-            if (!result_value) {
-                logger->log(std::format("Formula is inconsistent with the following information state:\n{}", str(state, false)));
-            }
-            return result_value;
-        };
-        try {
-            if (!std::ranges::any_of(states, is_consistent)) {
-                logger->log("Evaluation result: False");
-                return false;
-            }
-        }
-        catch (const std::runtime_error& e) {
-            const std::string error_message = e.what();
-            logger->log(std::format("Evaluation failed with the following error:\n{}", error_message));
-            return std::unexpected(error_message);
-        }
-    }
-    logger->log("Evaluation result: True");
-    return true;
->>>>>>> e78b321a
 }
 
 /**
@@ -328,7 +243,6 @@
  */
 std::expected<bool, std::string> coherent(const QMLExpression::Expression& expr, const IModel& model, GSVLogger* logger, bool log_details)
 {
-<<<<<<< HEAD
 	logger = normalize(logger);
 	GSVLogger* detail_logger = log_details ? logger : nullptr;
 	
@@ -359,40 +273,6 @@
 	}
 	logger->log("Evaluation result: True");
 	return true;
-=======
-    const std::string formula = std::visit(QMLExpression::Formatter(), QMLExpression::Expression(expr));
-
-    logger = normalize(logger);
-    logger->log(std::format("Evaluating formula '{}' for coherence", formula));
-
-    for (const int i : std::views::iota(0, model.worldCardinality())) {
-        std::vector<InformationState> states = generateSubStates(model.worldCardinality() - 1, i);
-        const auto is_not_empty_or_supports_expression = [&](const InformationState& state) -> bool {
-            const auto result = supports(state, expr, model);
-            if (!result.has_value()) {
-                throw std::runtime_error(result.error());
-            }
-            const bool is_coherent= !state.empty() && result.value();
-            if (!is_coherent) {
-                logger->log(std::format("Formula is incoherent due to the following information state:\n{}", str(state, false)));
-            }
-            return is_coherent; 
-        };
-        try {
-            if (!std::ranges::any_of(states, is_not_empty_or_supports_expression)) {
-                logger->log("Evaluation result: False");
-                return false;
-            }
-        }
-        catch (const std::runtime_error& e) {
-            const std::string error_message = e.what();
-            logger->log(std::format("Evaluation failed with the following error:\n{}", error_message));
-            return std::unexpected(error_message);
-        }
-    }
-    logger->log("Evaluation result: True");
-    return true;
->>>>>>> e78b321a
 }
 
 /**
@@ -411,7 +291,6 @@
 {
     logger = normalize(logger);
 
-<<<<<<< HEAD
 	return entails_G(premises, conclusion, model, logger, log_details);
 }
 
@@ -429,23 +308,6 @@
 		}
 		return {};
 	}
-=======
-    return entails_G(premises, conclusion, model, logger);
-}
-
-namespace {
-    std::expected<void, std::string> sequentiallyUpdate(InformationState& state, const std::vector<QMLExpression::Expression>& expressions, const IModel& model)
-    {
-        for (const QMLExpression::Expression& expr : expressions) {
-            const auto update = evaluate(expr, state, model);
-            if (!update.has_value()) {
-                return std::unexpected(explain_failure(std::visit(QMLExpression::Formatter(), QMLExpression::Expression(expr)), update.error()));
-            }
-            state = update.value();
-        }
-        return {};
-    }
->>>>>>> e78b321a
 }
 
 /**
@@ -467,11 +329,10 @@
  */
 std::expected<bool, std::string> entails_0(const std::vector<QMLExpression::Expression>& premises, const QMLExpression::Expression& conclusion, const IModel& model, GSVLogger* logger, bool log_details)
 {
-<<<<<<< HEAD
-	logger = normalize(logger);
-	GSVLogger* detail_logger = log_details ? logger : nullptr;
-
-	InformationState ignorant_state = create(model);
+	logger = normalize(logger);
+	GSVLogger* detail_logger = log_details ? logger : nullptr;
+
+    InformationState ignorant_state = create(model);
 
 	// update input state with premises
 	const auto sequential_update = sequentiallyUpdate(ignorant_state, premises, model, detail_logger);
@@ -497,55 +358,10 @@
 		return std::unexpected(error_message);
 	}
 
-	const bool entailment_holds = does_support.value();
-	const std::string result_string = entailment_holds ? "True" : "False";
-	logger->log(std::format("Evaluation result: {}", result_string));
-	return entailment_holds;
-=======
-    const std::string formula = std::visit(QMLExpression::Formatter(), QMLExpression::Expression(conclusion));
-    std::string premise_formulas;
-
-    if (!premises.empty()) {
-        for (const auto& premise : premises) {
-            premise_formulas += std::visit(QMLExpression::Formatter(), QMLExpression::Expression(premise)) + ", ";
-        }
-        premise_formulas.resize(premise_formulas.size() - 2);
-    }
-
-    logger = normalize(logger);
-    logger->log(std::format("Evaluating entailment relative to the ignorant state\n- Premises: {}\n- Conclusion: {}", premise_formulas, formula));
-
-    InformationState ignorant_state = create(model);
-
-    // update input state with premises
-    const auto sequential_update = sequentiallyUpdate(ignorant_state, premises, model);
-    if (!sequential_update.has_value()) {
-        const std::string error_message = sequential_update.error();
-        logger->log(std::format("Evaluation failed with the following error:\n{}", error_message));
-        return std::unexpected(error_message);
-    }
-
-    // check if update with conclusion exists
-    const auto conclusion_update = evaluate(conclusion, ignorant_state, model);
-    if (!conclusion_update.has_value()) {
-        const std::string error_message = conclusion_update.error();
-        logger->log(std::format("Evaluation failed with the following error:\n{}", error_message));
-        return std::unexpected(error_message);
-    }
-
-    // update exists, check for support
-    const auto does_support = supports(ignorant_state, conclusion, model);
-    if (!does_support.has_value()) {
-        const std::string error_message = does_support.error();
-        logger->log(std::format("Evaluation failed with the following error:\n{}", error_message));
-        return std::unexpected(error_message);
-    }
-
     const bool entailment_holds = does_support.value();
     const std::string result_string = entailment_holds ? "True" : "False";
     logger->log(std::format("Evaluation result: {}", result_string));
     return entailment_holds;
->>>>>>> e78b321a
 }
 
 /**
@@ -569,7 +385,6 @@
  */
 std::expected<bool, std::string> entails_G(const std::vector<QMLExpression::Expression>& premises, const QMLExpression::Expression& conclusion, const IModel& model, GSVLogger* logger, bool log_details)
 {
-<<<<<<< HEAD
 	logger = normalize(logger);
 	GSVLogger* detail_logger = log_details ? logger : nullptr;
 	
@@ -608,56 +423,6 @@
 	}
 	logger->log("Evaluation result: True");
 	return true;
-=======
-    const std::string formula = std::visit(QMLExpression::Formatter(), QMLExpression::Expression(conclusion));
-    std::string premise_formulas;
-
-    if (!premises.empty()) {
-        for (const auto& premise : premises) {
-            premise_formulas += std::visit(QMLExpression::Formatter(), QMLExpression::Expression(premise)) + ", ";
-        }
-        premise_formulas.resize(premise_formulas.size() - 2);
-    }
-
-    logger = normalize(logger);
-    logger->log(std::format("Evaluating entailment relative to every state\n- Premises: {}\n- Conclusion: {}", premise_formulas, formula));
-
-    for (const int i : std::views::iota(0, model.worldCardinality())) {
-        std::vector<InformationState> states = generateSubStates(model.worldCardinality() - 1, i);
-        for (InformationState& input_state : states) {
-            // update input state with premises
-            const auto sequential_update = sequentiallyUpdate(input_state, premises, model);
-            if (!sequential_update.has_value()) {
-                const std::string error_message = sequential_update.error();
-                logger->log(std::format("Evaluation failed with the following error:\n{}", error_message));
-                return std::unexpected(error_message);
-            }
-
-            // check if update with conclusion exists
-            const auto conclusion_update = evaluate(conclusion, input_state, model);
-            if (!conclusion_update.has_value()) {
-                const std::string error_message = conclusion_update.error();
-                logger->log(std::format("Evaluation failed with the following error:\n{}", error_message));
-                return std::unexpected(error_message);
-            }
-
-            // update exists, check for support
-            const auto does_support = supports(input_state, conclusion, model);
-            if (!does_support.has_value()) {
-                const std::string error_message = does_support.error();
-                logger->log(std::format("Evaluation failed with the following error:\n{}", error_message));
-                return std::unexpected(error_message);
-            }
-            if (!does_support.value()) {
-                logger->log(std::format("The following information state provides a counterexample to the argument:\n{}", str(input_state, false)));
-                logger->log("Evaluation result: False");
-                return false;
-            }
-        }
-    }
-    logger->log("Evaluation result: True");
-    return true;
->>>>>>> e78b321a
 }
 
 /**
@@ -681,7 +446,6 @@
  */
 std::expected<bool, std::string> entails_C(const std::vector<QMLExpression::Expression>& premises, const QMLExpression::Expression& conclusion, const IModel& model, GSVLogger* logger, bool log_details)
 {
-<<<<<<< HEAD
 	logger = normalize(logger);
 	GSVLogger* detail_logger = log_details ? logger : nullptr;
 	
@@ -704,10 +468,10 @@
 				}
 			}
 
-			// if state does not support every permise, not a counterexample (continue to next iteration)
-			if (!supports_every_premise) {
-				continue;
-			}
+            // if state does not support every permise, not a counterexample (continue to next iteration)
+            if (!supports_every_premise) {
+                continue;
+            }
 
 			// check whether state supports conclusion
 			const auto result = supports(input_state, conclusion, model, detail_logger, log_details);
@@ -717,10 +481,10 @@
 				return std::unexpected(error_message);
 			}
 
-			// if it does, go to next iteration (not a counterexample)
-			if (result.value()) {
-				continue;
-			}
+            // if it does, go to next iteration (not a counterexample)
+            if (result.value()) {
+                continue;
+            }
 
 			// if it does not, return false
 			logger->log(std::format("The following information state provides a counterexample to the argument:\n\n{}\n", str(input_state, false)));
@@ -731,67 +495,6 @@
 	// if we get here, no state is a counterexample, return true
 	logger->log("Evaluation result: True");
 	return true;
-=======
-    const std::string formula = std::visit(QMLExpression::Formatter(), QMLExpression::Expression(conclusion));
-    std::string premise_formulas;
-
-    if (!premises.empty()) {
-        for (const auto& premise : premises) {
-            premise_formulas += std::visit(QMLExpression::Formatter(), QMLExpression::Expression(premise)) + ", ";
-        }
-        premise_formulas.resize(premise_formulas.size() - 2);
-    }
-
-    logger = normalize(logger);
-    logger->log(std::format("Evaluating entailment as support relative to every state\n- Premises: {}\n- Conclusion: {}", premise_formulas, formula));
-
-    for (const int i : std::views::iota(0, model.worldCardinality())) {
-        std::vector<InformationState> states = generateSubStates(model.worldCardinality() - 1, i);
-        for (InformationState& input_state : states) {
-            //go through every premise and check for support
-            bool supports_every_premise = true;
-
-            for (const auto& premise : premises) {
-                const auto supports_premise = supports(input_state, premise, model);
-                if (!supports_premise.has_value()) {
-                    const std::string error_message = supports_premise.error();
-                    logger->log(std::format("Evaluation failed with the following error:\n{}", error_message));
-                    return std::unexpected(error_message);
-                }
-                if (!supports_premise.value()) {
-                    supports_every_premise = false;
-                    break;
-                }
-            }
-
-            // if state does not support every permise, not a counterexample (continue to next iteration)
-            if (!supports_every_premise) {
-                continue;
-            }
-
-            // check whether state supports conclusion
-            const auto result = supports(input_state, conclusion, model);
-            if (!result.has_value()) {
-                const std::string error_message = result.error();
-                logger->log(std::format("Evaluation failed with the following error:\n{}", error_message));
-                return std::unexpected(error_message);
-            }
-
-            // if it does, go to next iteration (not a counterexample)
-            if (result.value()) {
-                continue;
-            }
-
-            // if it does not, return false
-            logger->log(std::format("The following information state provides a counterexample to the argument:\n{}", str(input_state, false)));
-            logger->log("Evaluation result: False");
-            return false;
-        }
-    }
-    // if we get here, no state is a counterexample, return true
-    logger->log("Evaluation result: True");
-    return true;
->>>>>>> e78b321a
 }
 
 namespace {
@@ -871,7 +574,6 @@
  */
 std::expected<bool, std::string> equivalent(const QMLExpression::Expression& expr1, const QMLExpression::Expression& expr2, const IModel& model, GSVLogger* logger, bool log_details)
 {
-<<<<<<< HEAD
 	logger = normalize(logger);
 	GSVLogger* detail_logger = log_details ? logger : nullptr;
 	
@@ -893,47 +595,6 @@
 			}
 			return comparison_result;
 		};
-
-		try {
-			if (std::ranges::any_of(states, dissimilar_updates)) {
-				logger->log("Evaluation result: False");
-				return false;
-			}
-		}
-		catch (const std::out_of_range& e) {
-			const std::string error_message = e.what();
-			logger->log(std::format("Evaluation failed with the following error:\n{}", error_message));
-			return std::unexpected(error_message);
-		}
-	}
-
-	logger->log("Evaluation result: True");
-	return true;
-=======
-    const std::string formula1 = std::visit(QMLExpression::Formatter(), QMLExpression::Expression(expr1));
-    const std::string formula2 = std::visit(QMLExpression::Formatter(), QMLExpression::Expression(expr2));
-
-    logger = normalize(logger);
-    logger->log(std::format("Evaluating equivalence between\n- LHS formula: {}\n- RHS formula: {}", formula1, formula2));
-
-    for (const int i : std::views::iota(0, model.worldCardinality())) {
-        std::vector<InformationState> states = generateSubStates(model.worldCardinality() - 1, i);
-
-        const auto dissimilar_updates = [&](const InformationState& state) ->bool { 
-            const auto expr1_update = evaluate(expr1, state, model);
-            if (!expr1_update.has_value()) {
-                throw std::out_of_range(expr1_update.error());
-            }
-            const auto expr2_update = evaluate(expr2, state, model);
-            if (!expr2_update.has_value()) {
-                throw std::out_of_range(expr2_update.error());
-            }
-            const bool comparison_result = !similar(expr1_update.value(), expr2_update.value());
-            if (comparison_result) {
-                logger->log(std::format("The following information state provides a counterexample to the equivalence:\n{}", str(state, false)));
-            }
-            return comparison_result;
-        };
 
         try {
             if (std::ranges::any_of(states, dissimilar_updates)) {
@@ -950,7 +611,6 @@
 
     logger->log("Evaluation result: True");
     return true;
->>>>>>> e78b321a
 }
 
 }